--- conflicted
+++ resolved
@@ -1,6 +1,2 @@
 from .optimizers import DE, AsyncDE
-<<<<<<< HEAD
-from .optimizers import DEHB, DEHB_0, DEHB_1, DEHB_2, DEHB_3
-=======
-from .optimizers import DEHB, PDEHB
->>>>>>> f28dca4e
+from .optimizers import DEHB, PDEHB